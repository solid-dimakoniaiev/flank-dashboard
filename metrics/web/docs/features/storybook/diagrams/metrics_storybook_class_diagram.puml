--- conflicted
+++ resolved
@@ -67,7 +67,6 @@
         + value : T
     }
 }
-<<<<<<< HEAD
 
 Storybook -> InjectionContainer : creates and provides a list of stories
 Storybook -left-> MetricsThemeBuilder : creates
@@ -78,16 +77,4 @@
 Story -right-> Chapter : uses
 Chapter -right-> ChapterOptions : creates
 ChapterOptions -> Option : creates
-=======
-
-Storybook -> InjectorContainer : creates and provides a list of stories
-InjectorContainer -up-> StoriesNotifier : creates
-InjectorContainer -up-> ChaptersNotifier : creates
-InjectorContainer -up-> ThemeNotifier : creates
-Storybook -down-> Story : uses
-Story -right-> Chapter : uses
-Chapter -right-> ChapterOptions : creates
-ChapterOptions -> Option : creates
-
->>>>>>> 0bd45405
 @enduml